--- conflicted
+++ resolved
@@ -1,17 +1,4 @@
 package com.xtremelabs.robolectric.shadows;
-
-import static com.xtremelabs.robolectric.Robolectric.newInstanceOf;
-import static com.xtremelabs.robolectric.Robolectric.shadowOf;
-
-import java.util.ArrayList;
-import java.util.Iterator;
-import java.util.List;
-
-import com.xtremelabs.robolectric.res.ResourceLoader;
-import com.xtremelabs.robolectric.util.Implementation;
-import com.xtremelabs.robolectric.util.Implements;
-import com.xtremelabs.robolectric.util.RealObject;
-import com.xtremelabs.robolectric.view.TestWindowManager;
 
 import android.app.AlarmManager;
 import android.app.Application;
@@ -24,7 +11,6 @@
 import android.test.mock.MockContentResolver;
 import android.view.LayoutInflater;
 import android.view.WindowManager;
-<<<<<<< HEAD
 import com.xtremelabs.robolectric.res.ResourceLoader;
 import com.xtremelabs.robolectric.util.Implementation;
 import com.xtremelabs.robolectric.util.Implements;
@@ -37,8 +23,6 @@
 
 import static com.xtremelabs.robolectric.Robolectric.newInstanceOf;
 import static com.xtremelabs.robolectric.Robolectric.shadowOf;
-=======
->>>>>>> 121fbd81
 
 /**
  * Shadows the {@code android.app.Application} class.
@@ -54,10 +38,7 @@
     private LocationManager locationManager;
     private WifiManager wifiManager;
     private WindowManager windowManager;
-<<<<<<< HEAD
-=======
     private AudioManager audioManager;
->>>>>>> 121fbd81
     private List<Intent> startedActivities = new ArrayList<Intent>();
     private List<Intent> startedServices = new ArrayList<Intent>();
     private List<Wrapper> registeredReceivers = new ArrayList<Wrapper>();
@@ -106,13 +87,9 @@
         } else if (name.equals(Context.WIFI_SERVICE)) {
             return wifiManager == null ? wifiManager = newInstanceOf(WifiManager.class) : wifiManager;
         } else if (name.equals(Context.WINDOW_SERVICE)) {
-<<<<<<< HEAD
-            return windowManager == null ? windowManager = new TestWindowManager() : windowManager;
-=======
         	return windowManager == null ? windowManager = new TestWindowManager() : windowManager;
         } else if (name.equals(Context.AUDIO_SERVICE)) {
         	return audioManager == null ? audioManager = newInstanceOf(AudioManager.class) : audioManager;
->>>>>>> 121fbd81
         }
         return null;
     }
