--- conflicted
+++ resolved
@@ -2,29 +2,21 @@
 
 import android.app.Dialog;
 import android.content.DialogInterface;
-<<<<<<< HEAD
-=======
-
->>>>>>> c3a77ee8
 import com.xtremelabs.robolectric.Robolectric;
 import com.xtremelabs.robolectric.WithTestDefaultsRunner;
 import com.xtremelabs.robolectric.util.Transcript;
 import org.junit.Test;
 import org.junit.runner.RunWith;
 
-<<<<<<< HEAD
 import static junit.framework.Assert.assertTrue;
-=======
-import static org.hamcrest.CoreMatchers.equalTo;
->>>>>>> c3a77ee8
 import static org.hamcrest.CoreMatchers.sameInstance;
+import static org.hamcrest.core.IsEqual.equalTo;
 import static org.junit.Assert.assertNotNull;
 import static org.junit.Assert.assertThat;
 
 @RunWith(WithTestDefaultsRunner.class)
 public class DialogTest {
-	
-    @Test
+	@Test
     public void shouldCallOnDismissListener() throws Exception {
         final Transcript transcript = new Transcript();
 
@@ -41,7 +33,6 @@
 
         transcript.assertEventsSoFar("onDismiss called!");
     }
-<<<<<<< HEAD
 
     @Test
     public void shouldGetLayoutInflater() {
@@ -57,6 +48,20 @@
         assertTrue(dialog.onStartCalled);
     }
 
+    @Test
+    public void shouldSetCancelable() {
+        Dialog dialog = new Dialog(null);
+        ShadowDialog shadow = Robolectric.shadowOf(dialog);
+
+        assertThat(shadow.isCancelable(), equalTo(false));
+
+        dialog.setCancelable(true);
+        assertThat(shadow.isCancelable(), equalTo(true));
+
+        dialog.setCancelable(false);
+        assertThat(shadow.isCancelable(), equalTo(false));
+    }
+
     private static class TestOnStartDialog extends Dialog {
         boolean onStartCalled = false;
 
@@ -69,20 +74,4 @@
             onStartCalled = true;
         }
     }
-=======
-    
-    @Test
-    public void shouldSetCancelable() {
-    	Dialog dialog = new Dialog(null);
-    	ShadowDialog shadow = Robolectric.shadowOf(dialog);
-    	
-    	assertThat(shadow.isCancelable(), equalTo(false));
-    	
-    	dialog.setCancelable(true);
-    	assertThat(shadow.isCancelable(), equalTo(true));
-    	
-    	dialog.setCancelable(false);
-    	assertThat(shadow.isCancelable(), equalTo(false));
-   }
->>>>>>> c3a77ee8
 }