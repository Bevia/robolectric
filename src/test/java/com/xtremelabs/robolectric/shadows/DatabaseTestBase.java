--- conflicted
+++ resolved
@@ -4,26 +4,17 @@
 import android.database.Cursor;
 import android.database.sqlite.SQLiteDatabase;
 import com.xtremelabs.robolectric.Robolectric;
-<<<<<<< HEAD
 import org.junit.After;
 import org.junit.Before;
 import org.junit.Test;
 
-=======
->>>>>>> 736cd4bf
 import java.sql.ResultSet;
-import java.sql.SQLException;
 import java.sql.Statement;
-import org.junit.After;
-import org.junit.Before;
-import org.junit.Test;
 
 import static com.xtremelabs.robolectric.Robolectric.shadowOf;
 import static org.hamcrest.CoreMatchers.equalTo;
 import static org.hamcrest.CoreMatchers.not;
-import static org.junit.Assert.assertEquals;
-import static org.junit.Assert.assertThat;
-import static org.junit.Assert.fail;
+import static org.junit.Assert.*;
 
 
 public abstract class DatabaseTestBase {
@@ -504,7 +495,7 @@
     }
 
     @Test
-    public void testSuccessTransaction() throws SQLException {
+    public void testSuccessTransaction() throws Exception {
         assertThat(shDatabase.isTransactionSuccess(), equalTo(false));
         database.beginTransaction();
         assertThat(shDatabase.isTransactionSuccess(), equalTo(false));
@@ -606,7 +597,7 @@
     
     @Test
     public void testInTransaction() throws Exception {
-    	assertThat( database.inTransaction(), equalTo(false) );
+    	assertThat(database.inTransaction(), equalTo(false));
     	database.beginTransaction();
     	assertThat( database.inTransaction(), equalTo(true) );
     	database.endTransaction();
