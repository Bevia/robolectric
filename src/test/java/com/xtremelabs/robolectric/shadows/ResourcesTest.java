package com.xtremelabs.robolectric.shadows;

import android.app.Activity;
import android.content.res.ColorStateList;
import android.content.res.Configuration;
import android.content.res.Resources;
import android.content.res.XmlResourceParser;
import android.graphics.drawable.AnimationDrawable;
import android.graphics.drawable.BitmapDrawable;
import android.graphics.drawable.ColorDrawable;
<<<<<<< HEAD
import android.graphics.drawable.NinePatchDrawable;
=======

>>>>>>> 809d8cbb
import com.xtremelabs.robolectric.R;
import com.xtremelabs.robolectric.Robolectric;
import com.xtremelabs.robolectric.TestRunners;
import com.xtremelabs.robolectric.annotation.Values;
import com.xtremelabs.robolectric.util.TestR;
import org.junit.Before;
import org.junit.Test;
import org.junit.runner.RunWith;
import org.xmlpull.v1.XmlPullParser;

import static com.xtremelabs.robolectric.Robolectric.shadowOf;
import static org.hamcrest.CoreMatchers.equalTo;
import static org.hamcrest.CoreMatchers.instanceOf;
import static org.hamcrest.CoreMatchers.is;
import static org.hamcrest.CoreMatchers.not;
import static org.hamcrest.CoreMatchers.notNullValue;
import static org.hamcrest.CoreMatchers.nullValue;
import static org.junit.Assert.assertSame;
import static org.junit.Assert.assertThat;
import static org.junit.Assert.fail;


@RunWith(TestRunners.WithDefaults.class)
public class ResourcesTest {

	private Resources resources;
	private ShadowContextWrapper shadowApp;

	@Before
	public void setup() {
		resources = new Activity().getResources();
		shadowApp = shadowOf( Robolectric.application );
	}

    @Test(expected = Resources.NotFoundException.class)
    public void getStringArray_shouldThrowExceptionIfNotFound() throws Exception {
        resources.getStringArray(-1);
    }

    @Test
    public void testConfiguration() {
        Configuration configuration = resources.getConfiguration();
        assertThat(configuration, notNullValue());
        assertThat(configuration.locale, notNullValue());
    }

    @Test
    public void testConfigurationReturnsTheSameInstance() {
        assertThat(resources.getConfiguration(), is(resources.getConfiguration()));
    }

    @Test
    public void testNewTheme() {
        assertThat(resources.newTheme(), notNullValue());
    }

    @Test
    public void testGetAndSetConfiguration_SameInstance() throws Exception {
        Activity activity = new Activity();
        Resources resources = activity.getResources();
        assertSame(resources.getConfiguration(), resources.getConfiguration());
        Configuration diffConfig = new Configuration();
        shadowOf(resources).setConfiguration(diffConfig);
        assertSame(diffConfig, resources.getConfiguration());
    }

    /**
     * a missing R.class will result in an BitmapDrawable getting returned
     * by default
     */
    @Test
    public void testGetDrawableNullRClass() {
    	shadowApp.getResourceLoader().setLocalRClass( null );
    	assertThat( resources.getDrawable( TestR.anim.test_anim_1 ), instanceOf( BitmapDrawable.class ) );
    }

    /**
     * given an R.anim.id value, will return an AnimationDrawable
     */
    @Test
    public void testGetAnimationDrawable() {
    	shadowApp.getResourceLoader().setLocalRClass( TestR.class );
    	assertThat( resources.getDrawable( TestR.anim.test_anim_1 ), instanceOf( AnimationDrawable.class ) );
    }
<<<<<<< HEAD
    
    @Test
    @Values( qualifiers="fr" )
    public void testGetValuesResFromSpecifiecQualifiers(){
    	String hello=resources.getString( R.string.hello );
    	assertThat( hello, equalTo( "Bonjour" ) );
    }
    
=======

>>>>>>> 809d8cbb
    /**
     * given an R.color.id value, will return a ColorDrawable
     */
    @Test
    public void testGetColorDrawable() {
    	shadowApp.getResourceLoader().setLocalRClass( TestR.class );
    	assertThat( resources.getDrawable( TestR.color.test_color_1 ), instanceOf( ColorDrawable.class ) );
    }

    /**
     * given an R.color.id value, will return a Color
     */
    @Test
    public void testGetColor() {
        shadowApp.getResourceLoader().setLocalRClass( TestR.class );
        assertThat( resources.getColor( TestR.color.test_color_1 ), not( 0 ) );
    }

    /**
     * given an R.color.id value, will return a ColorStateList
     */
    @Test
    public void testGetColorStateList() {
        shadowApp.getResourceLoader().setLocalRClass( TestR.class );
        assertThat( resources.getColorStateList( TestR.color.test_color_1 ), instanceOf( ColorStateList.class ) );
    }

    /**
     * given an R.drawable.id value, will return a BitmapDrawable
     */
    @Test
    public void testGetBitmapDrawable() {
    	shadowApp.getResourceLoader().setLocalRClass( TestR.class );
    	assertThat( resources.getDrawable( TestR.drawable.test_drawable_1 ), instanceOf( BitmapDrawable.class ) );
    }

    /**
<<<<<<< HEAD
     * given an R.drawable.id value, will return a NinePatchDrawable for .9.png file
     */
    @Test
    public void testGetNinePatchDrawable() {
    	assertThat(resources.getDrawable(R.drawable.nine_patch_drawable ), instanceOf(NinePatchDrawable.class ) );  
    }
    
    /**
     * given a value that doesn't in one of R's inner classes, will return a BitmapDrawable 
=======
     * given a value that doesn't in one of R's inner classes, will return a BitmapDrawable
>>>>>>> 809d8cbb
     */
    @Test
    public void testGetBitmapDrawableForUnknownId() {
    	shadowApp.getResourceLoader().setLocalRClass( TestR.class );
<<<<<<< HEAD
    	assertThat(resources.getDrawable( Integer.MAX_VALUE ), instanceOf( BitmapDrawable.class ));    	    	
=======
    	assertThat( resources.getDrawable( Integer.MAX_VALUE ), instanceOf( BitmapDrawable.class ) );
>>>>>>> 809d8cbb
    }
    @Test
    public void testDensity() {
        Activity activity = new Activity();
        assertThat(activity.getResources().getDisplayMetrics().density, equalTo(1f));

        shadowOf(activity.getResources()).setDensity(1.5f);
        assertThat(activity.getResources().getDisplayMetrics().density, equalTo(1.5f));

        Activity anotherActivity = new Activity();
        assertThat(anotherActivity.getResources().getDisplayMetrics().density, equalTo(1.5f));
    }

    @Test
    public void displayMetricsShouldNotHaveLotsOfZeros() throws Exception {
        Activity activity = new Activity();
        assertThat(activity.getResources().getDisplayMetrics().heightPixels, equalTo(800));
        assertThat(activity.getResources().getDisplayMetrics().widthPixels, equalTo(480));
    }
<<<<<<< HEAD
    
    @Test
    public void testGetXml() throws Exception {
    	int resId = R.xml.preferences;    	
    	XmlResourceParser parser = resources.getXml(resId);
    	// Assert that a resource file is returned
    	assertThat(parser, notNullValue());
    	
    	// Assert that the resource file is the preference screen
    	int event = -1;
    	do {
    		event = parser.next();
    	} while (event != XmlPullParser.START_TAG);
    	assertThat(parser.getName(), equalTo("PreferenceScreen"));
    }
    
    @Test
    public void testGetXml_unexistentResource() {
    	try {
    		resources.getXml(0);
    		fail("Attempting to load a non existent resource should have raised an exception");
    	} catch (Resources.NotFoundException ex) {
    		// pass
    	}
    }
    
=======

    @Test
    public void getSystemShouldReturnSystemResources() throws Exception {
        assertThat(Resources.getSystem(), instanceOf(Resources.class));
    }

    @Test
    public void multipleCallsToGetSystemShouldReturnSameInstance() throws Exception {
        assertThat(Resources.getSystem(), equalTo(Resources.getSystem()));
    }

    @Test
    public void applicationResourcesShouldHaveBothSystemAndLocalValues() throws Exception {
        Activity activity = new Activity();
        assertThat(activity.getResources().getString(android.R.string.copy), equalTo("Copy"));
        assertThat(activity.getResources().getString(R.string.copy), equalTo("Local Copy"));
    }

    @Test
    public void systemResourcesShouldHaveSystemValuesOnly() throws Exception {
        assertThat(Resources.getSystem().getString(android.R.string.copy), equalTo("Copy"));
        assertThat(Resources.getSystem().getString(R.string.copy), nullValue());
    }

    @Test
    public void systemResourcesShouldReturnCorrectSystemId() throws Exception {
        assertThat(Resources.getSystem().getIdentifier("copy", "android:string", null),
                   equalTo(android.R.string.copy));
    }

    @Test
    public void systemResourcesShouldReturnZeroForLocalId() throws Exception {
        assertThat(Resources.getSystem().getIdentifier("copy", "string", null), equalTo(0));
    }
>>>>>>> 809d8cbb
}<|MERGE_RESOLUTION|>--- conflicted
+++ resolved
@@ -8,11 +8,7 @@
 import android.graphics.drawable.AnimationDrawable;
 import android.graphics.drawable.BitmapDrawable;
 import android.graphics.drawable.ColorDrawable;
-<<<<<<< HEAD
 import android.graphics.drawable.NinePatchDrawable;
-=======
-
->>>>>>> 809d8cbb
 import com.xtremelabs.robolectric.R;
 import com.xtremelabs.robolectric.Robolectric;
 import com.xtremelabs.robolectric.TestRunners;
@@ -24,15 +20,8 @@
 import org.xmlpull.v1.XmlPullParser;
 
 import static com.xtremelabs.robolectric.Robolectric.shadowOf;
-import static org.hamcrest.CoreMatchers.equalTo;
-import static org.hamcrest.CoreMatchers.instanceOf;
-import static org.hamcrest.CoreMatchers.is;
-import static org.hamcrest.CoreMatchers.not;
-import static org.hamcrest.CoreMatchers.notNullValue;
-import static org.hamcrest.CoreMatchers.nullValue;
-import static org.junit.Assert.assertSame;
-import static org.junit.Assert.assertThat;
-import static org.junit.Assert.fail;
+import static org.hamcrest.CoreMatchers.*;
+import static org.junit.Assert.*;
 
 
 @RunWith(TestRunners.WithDefaults.class)
@@ -97,18 +86,14 @@
     	shadowApp.getResourceLoader().setLocalRClass( TestR.class );
     	assertThat( resources.getDrawable( TestR.anim.test_anim_1 ), instanceOf( AnimationDrawable.class ) );
     }
-<<<<<<< HEAD
     
     @Test
     @Values( qualifiers="fr" )
     public void testGetValuesResFromSpecifiecQualifiers(){
     	String hello=resources.getString( R.string.hello );
-    	assertThat( hello, equalTo( "Bonjour" ) );
-    }
-    
-=======
-
->>>>>>> 809d8cbb
+    	assertThat( hello, equalTo("Bonjour") );
+    }
+    
     /**
      * given an R.color.id value, will return a ColorDrawable
      */
@@ -141,33 +126,25 @@
      */
     @Test
     public void testGetBitmapDrawable() {
-    	shadowApp.getResourceLoader().setLocalRClass( TestR.class );
-    	assertThat( resources.getDrawable( TestR.drawable.test_drawable_1 ), instanceOf( BitmapDrawable.class ) );
-    }
-
-    /**
-<<<<<<< HEAD
+        shadowApp.getResourceLoader().setLocalRClass( TestR.class );
+        assertThat( resources.getDrawable( TestR.drawable.test_drawable_1 ), instanceOf( BitmapDrawable.class ) );
+    }
+
+    /**
      * given an R.drawable.id value, will return a NinePatchDrawable for .9.png file
      */
     @Test
     public void testGetNinePatchDrawable() {
-    	assertThat(resources.getDrawable(R.drawable.nine_patch_drawable ), instanceOf(NinePatchDrawable.class ) );  
+        assertThat(resources.getDrawable(R.drawable.nine_patch_drawable ), instanceOf(NinePatchDrawable.class ) );  
     }
     
     /**
      * given a value that doesn't in one of R's inner classes, will return a BitmapDrawable 
-=======
-     * given a value that doesn't in one of R's inner classes, will return a BitmapDrawable
->>>>>>> 809d8cbb
      */
     @Test
     public void testGetBitmapDrawableForUnknownId() {
-    	shadowApp.getResourceLoader().setLocalRClass( TestR.class );
-<<<<<<< HEAD
-    	assertThat(resources.getDrawable( Integer.MAX_VALUE ), instanceOf( BitmapDrawable.class ));    	    	
-=======
-    	assertThat( resources.getDrawable( Integer.MAX_VALUE ), instanceOf( BitmapDrawable.class ) );
->>>>>>> 809d8cbb
+        shadowApp.getResourceLoader().setLocalRClass( TestR.class );
+        assertThat(resources.getDrawable( Integer.MAX_VALUE ), instanceOf( BitmapDrawable.class ));    	    	
     }
     @Test
     public void testDensity() {
@@ -187,7 +164,40 @@
         assertThat(activity.getResources().getDisplayMetrics().heightPixels, equalTo(800));
         assertThat(activity.getResources().getDisplayMetrics().widthPixels, equalTo(480));
     }
-<<<<<<< HEAD
+
+    @Test
+    public void getSystemShouldReturnSystemResources() throws Exception {
+        assertThat(Resources.getSystem(), instanceOf(Resources.class));
+    }
+
+    @Test
+    public void multipleCallsToGetSystemShouldReturnSameInstance() throws Exception {
+        assertThat(Resources.getSystem(), equalTo(Resources.getSystem()));
+    }
+
+    @Test
+    public void applicationResourcesShouldHaveBothSystemAndLocalValues() throws Exception {
+        Activity activity = new Activity();
+        assertThat(activity.getResources().getString(android.R.string.copy), equalTo("Copy"));
+        assertThat(activity.getResources().getString(R.string.copy), equalTo("Local Copy"));
+    }
+
+    @Test
+    public void systemResourcesShouldHaveSystemValuesOnly() throws Exception {
+        assertThat(Resources.getSystem().getString(android.R.string.copy), equalTo("Copy"));
+        assertThat(Resources.getSystem().getString(R.string.copy), nullValue());
+    }
+
+    @Test
+    public void systemResourcesShouldReturnCorrectSystemId() throws Exception {
+        assertThat(Resources.getSystem().getIdentifier("copy", "android:string", null),
+                   equalTo(android.R.string.copy));
+    }
+
+    @Test
+    public void systemResourcesShouldReturnZeroForLocalId() throws Exception {
+        assertThat(Resources.getSystem().getIdentifier("copy", "string", null), equalTo(0));
+    }
     
     @Test
     public void testGetXml() throws Exception {
@@ -214,40 +224,4 @@
     	}
     }
     
-=======
-
-    @Test
-    public void getSystemShouldReturnSystemResources() throws Exception {
-        assertThat(Resources.getSystem(), instanceOf(Resources.class));
-    }
-
-    @Test
-    public void multipleCallsToGetSystemShouldReturnSameInstance() throws Exception {
-        assertThat(Resources.getSystem(), equalTo(Resources.getSystem()));
-    }
-
-    @Test
-    public void applicationResourcesShouldHaveBothSystemAndLocalValues() throws Exception {
-        Activity activity = new Activity();
-        assertThat(activity.getResources().getString(android.R.string.copy), equalTo("Copy"));
-        assertThat(activity.getResources().getString(R.string.copy), equalTo("Local Copy"));
-    }
-
-    @Test
-    public void systemResourcesShouldHaveSystemValuesOnly() throws Exception {
-        assertThat(Resources.getSystem().getString(android.R.string.copy), equalTo("Copy"));
-        assertThat(Resources.getSystem().getString(R.string.copy), nullValue());
-    }
-
-    @Test
-    public void systemResourcesShouldReturnCorrectSystemId() throws Exception {
-        assertThat(Resources.getSystem().getIdentifier("copy", "android:string", null),
-                   equalTo(android.R.string.copy));
-    }
-
-    @Test
-    public void systemResourcesShouldReturnZeroForLocalId() throws Exception {
-        assertThat(Resources.getSystem().getIdentifier("copy", "string", null), equalTo(0));
-    }
->>>>>>> 809d8cbb
 }