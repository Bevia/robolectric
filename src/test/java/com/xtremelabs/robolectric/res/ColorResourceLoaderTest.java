package com.xtremelabs.robolectric.res;

import android.graphics.Color;
import com.xtremelabs.robolectric.R;
import org.junit.Before;
import org.junit.Test;

import static com.xtremelabs.robolectric.util.TestUtil.getSystemResourceDir;
import static com.xtremelabs.robolectric.util.TestUtil.resourceFile;
import static org.hamcrest.CoreMatchers.equalTo;
import static org.junit.Assert.assertThat;

public class ColorResourceLoaderTest {
    private ColorResourceLoader colorResourceLoader;

    @Before public void setUp() throws Exception {
        ResourceExtractor resourceExtractor = new ResourceExtractor();
        resourceExtractor.addLocalRClass(R.class);
        resourceExtractor.addSystemRClass(android.R.class);
        colorResourceLoader = new ColorResourceLoader(resourceExtractor);
        new DocumentLoader(colorResourceLoader).loadResourceXmlDir(resourceFile("res", "values"));
        new DocumentLoader(colorResourceLoader).loadSystemResourceXmlDir(getSystemResourceDir("values"));
    }

    @Test
    public void testStringsAreResolved() throws Exception {
        assertThat(colorResourceLoader.getValue(R.color.black), equalTo(0x000000));
        assertThat(colorResourceLoader.getValue(R.color.white), equalTo(0xffffff));
    }

    @Test
    public void shouldHandleColorsWithAlpha() throws Exception {
        assertThat(colorResourceLoader.getValue(R.color.clear), equalTo(0x000001));
    }

    @Test
    public void shouldHandleColorForwardReferences() throws Exception {
        assertThat(colorResourceLoader.getValue(R.color.foreground), equalTo(0xf5f5f5));
    }

    @Test
    public void shouldHandleColorBackwardReferences() throws Exception {
        assertThat(colorResourceLoader.getValue(R.color.background), equalTo(0xf5f5f5));
    }

    @Test
    public void shouldLoadColorsWithAlpha() throws Exception {
        assertThat(colorResourceLoader.getValue(R.color.color_with_alpha), equalTo(0x802C76AD));
    }

    @Test
    public void shouldReturnAndroidColors() throws Exception {
        assertThat(colorResourceLoader.getValue(android.R.color.black), equalTo(Color.BLACK));
    }

    @Test
<<<<<<< HEAD
    public void shouldReturnAndroidTransparent() throws Exception {
        assertThat(colorResourceLoader.getValue(android.R.color.transparent), equalTo(Color.TRANSPARENT));
    }

    @Test
    public void shouldNotSupportCarrierDefinedColors() throws Exception {
        assertThat(colorResourceLoader.getValue(android.R.color.background_dark), equalTo(-1));
=======
    public void shouldSupportCarrierDefinedColors() throws Exception {
        assertThat(colorResourceLoader.getValue(android.R.color.background_dark), equalTo(0xFF000000));
>>>>>>> 6ca1c54a
    }

    @Test
    public void shouldParseAndroidColorReferences() throws Exception {
        assertThat(colorResourceLoader.getValue(R.color.android_namespaced_black), equalTo(Color.BLACK));
        assertThat(colorResourceLoader.getValue(R.color.android_namespaced_transparent), equalTo(Color.TRANSPARENT));
    }

    @Test
    public void shouldParseSimpleAndroidColorReferences() throws Exception {
        assertThat(colorResourceLoader.getValue(R.color.android_red), equalTo(Color.RED));
    }
}<|MERGE_RESOLUTION|>--- conflicted
+++ resolved
@@ -54,18 +54,13 @@
     }
 
     @Test
-<<<<<<< HEAD
     public void shouldReturnAndroidTransparent() throws Exception {
         assertThat(colorResourceLoader.getValue(android.R.color.transparent), equalTo(Color.TRANSPARENT));
     }
 
     @Test
-    public void shouldNotSupportCarrierDefinedColors() throws Exception {
-        assertThat(colorResourceLoader.getValue(android.R.color.background_dark), equalTo(-1));
-=======
     public void shouldSupportCarrierDefinedColors() throws Exception {
         assertThat(colorResourceLoader.getValue(android.R.color.background_dark), equalTo(0xFF000000));
->>>>>>> 6ca1c54a
     }
 
     @Test
