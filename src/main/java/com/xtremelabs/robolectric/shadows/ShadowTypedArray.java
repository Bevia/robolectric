--- conflicted
+++ resolved
@@ -10,21 +10,26 @@
 
 @SuppressWarnings({"UnusedDeclaration"})
 @Implements(TypedArray.class)
-<<<<<<< HEAD
-public class ShadowTypedArray {
-    private List<Object> values = new ArrayList<Object>();
-=======
 public class ShadowTypedArray implements UsesResources {
     private Resources resources;
+    private List<Object> values = new ArrayList<Object>();
 
     public void injectResources(Resources resources) {
         this.resources = resources;
     }
->>>>>>> 809d8cbb
 
     @Implementation
     public Resources getResources() {
         return resources;
+    }
+
+    public void add(Object attributeValue) {
+        values.add(attributeValue);
+    }
+
+    @Implementation
+    public java.lang.String getString(int index) {
+        return (String) values.get(index);
     }
 
     @Implementation
@@ -46,13 +51,4 @@
     public float getDimension(int index, float defValue) {
         return defValue;
     }
-
-    public void add(Object attributeValue) {
-        values.add(attributeValue);
-    }
-
-    @Implementation
-    public java.lang.String getString(int index) {
-        return (String) values.get(index);
-    }
 }