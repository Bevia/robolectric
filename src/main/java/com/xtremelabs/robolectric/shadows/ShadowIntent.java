package com.xtremelabs.robolectric.shadows;

import static com.xtremelabs.robolectric.Robolectric.shadowOf;

import java.io.ByteArrayInputStream;
import java.io.ByteArrayOutputStream;
import java.io.IOException;
import java.io.ObjectInputStream;
import java.io.ObjectOutputStream;
import java.io.Serializable;
import java.util.ArrayList;
import java.util.HashMap;
import java.util.Map;

import android.content.ComponentName;
import android.content.Context;
import android.content.Intent;
import android.net.Uri;
import android.os.Bundle;
import android.os.Parcelable;

import com.xtremelabs.robolectric.Robolectric;
import com.xtremelabs.robolectric.internal.Implementation;
import com.xtremelabs.robolectric.internal.Implements;
import com.xtremelabs.robolectric.internal.RealObject;
import com.xtremelabs.robolectric.util.Join;

<<<<<<< HEAD
import java.io.*;
import java.util.HashMap;
import java.util.Map;

import static com.xtremelabs.robolectric.Robolectric.shadowOf;

=======
>>>>>>> c3a77ee8
@SuppressWarnings({"UnusedDeclaration"})
@Implements(Intent.class)
public class ShadowIntent {
    @RealObject private Intent realIntent;

    private HashMap<String, Object> extras = new HashMap<String, Object>();
    private String action;
    private ComponentName componentName;
    private String type;
    private Uri data;
    private int flags;
    private Class<?> intentClass;

    @Implementation
    public static Intent createChooser(Intent target, CharSequence title) {
        Intent intent = new Intent(Intent.ACTION_CHOOSER);
        intent.putExtra(Intent.EXTRA_INTENT, target);
        if (title != null) {
            intent.putExtra(Intent.EXTRA_TITLE, title);
        }
        return intent;
    }

    public void __constructor__(Context packageContext, Class cls) {
        componentName = new ComponentName(packageContext, cls);
    }

    public void __constructor__(String action, Uri uri) {
        this.action = action;
        data = uri;
    }

    public void __constructor__(String action) {
        __constructor__(action, null);
    }

    @Implementation
    public Intent setAction(String action) {
        this.action = action;
        return realIntent;
    }

    @Implementation
    public String getAction() {
        return action;
    }

    @Implementation
    public Intent setType(String type) {
        this.type = type;
        return realIntent;
    }

    @Implementation
    public String getType() {
        return type;
    }

    @Implementation
    public Uri getData() {
        return data;
    }

    @Implementation
    public Intent setClass(Context packageContext, Class<?> cls) {
        this.intentClass = cls;
        return realIntent;
    }

    @Implementation
    public Intent setClassName(String packageName, String className) {
        componentName = new ComponentName(packageName, className);
        return realIntent;
    }

    @Implementation
    public Intent setData(Uri data) {
        this.data = data;
        return realIntent;
    }

    @Implementation
    public int getFlags() {
        return flags;
    }

    @Implementation
    public Intent setFlags(int flags) {
        this.flags = flags;
        return realIntent;
    }

    @Implementation
    public Intent putExtras(Bundle src) {
        ShadowBundle srcShadowBundle = Robolectric.shadowOf_(src);
        extras = new HashMap<String, Object>(srcShadowBundle.map);
        return realIntent;
    }
    
    @Implementation
    public Intent putExtras(Intent src) {
        ShadowIntent srcShadowIntent = shadowOf(src);
        extras = new HashMap<String, Object>(srcShadowIntent.extras);
        return realIntent;
    }

    @Implementation
    public Bundle getExtras() {
        Bundle bundle = new Bundle();
        ((ShadowBundle) Robolectric.shadowOf_(bundle)).map.putAll(extras);
        return bundle;
    }
    
    @Implementation
    public Intent putExtra(String key, int value) {
        extras.put(key, value);
        return realIntent;
    }

    @Implementation
    public Intent putExtra(String key, long value) {
        extras.put(key, value);
        return realIntent;
    }

    @Implementation
    public Intent putExtra(String key, Serializable value) {
        extras.put(key, serializeCycle(value));
        return realIntent;
    }

    @Implementation
    public Intent putExtra(String key, Parcelable value) {
        extras.put(key, value);
        return realIntent;
    }

    @Implementation
    public Intent putExtra(String key, String value) {
        extras.put(key, value);
        return realIntent;
    }

    @Implementation
    public Intent putExtra(String key, String[] value) {
        extras.put(key, value);
        return realIntent;
    }

    @Implementation
    public Intent putExtra(String key, boolean value) {
        extras.put(key, value);
        return realIntent;
    }

    @Implementation
    public boolean getBooleanExtra(String name, boolean defaultValue) {
        return extras.containsKey(name) ? (Boolean) extras.get(name) : defaultValue;
    }

    @Implementation
    public String[] getStringArrayExtra(String name) {
        return (String[]) extras.get(name);
    }

    @Implementation
    public Intent putExtra(String key, CharSequence value) {
        extras.put(key, value);
        return realIntent;
    }

    @Implementation
    public void putExtra(String key, byte[] value) {
        extras.put(key, value);
    }
    
    @Implementation
    public Intent putParcelableArrayListExtra(String key, ArrayList<Parcelable> value) {
    	extras.put(key, value );
    	return realIntent;
    }

    @Implementation
<<<<<<< HEAD
	public boolean hasExtra(String name) {
	    return extras.containsKey(name);
	}

	@Implementation
=======
    public ArrayList<Parcelable> getParcelableArrayListExtra(String key) {
    	return (ArrayList<Parcelable>) extras.get(key);
    }
    
    @Implementation
>>>>>>> c3a77ee8
    public String getStringExtra(String name) {
        return (String) extras.get(name);
    }

    @Implementation
    public Parcelable getParcelableExtra(String name) {
        return (Parcelable) extras.get(name);
    }

    @Implementation
    public int getIntExtra(String name, int defaultValue) {
        Integer foundValue = (Integer) extras.get(name);
        return foundValue == null ? defaultValue : foundValue;
    }

    @Implementation
    public long getLongExtra(String name, long defaultValue) {
        Long foundValue = (Long) extras.get(name);
        return foundValue == null ? defaultValue : foundValue;
    }
<<<<<<< HEAD

=======
    
>>>>>>> c3a77ee8
    @Implementation
    public byte[] getByteArrayExtra(String name) {
        return (byte[]) extras.get(name);
    }

    @Implementation
    public Serializable getSerializableExtra(String name) {
        return (Serializable) extras.get(name);
    }
    
    @Implementation
    public void removeExtra(String name) {
    	extras.remove(name);
    }

    @Implementation
    public Intent setComponent(ComponentName componentName) {
        this.componentName = componentName;
        return realIntent;
    }

    @Implementation
    public ComponentName getComponent() {
        return componentName;
    }

    /**
     * Compares an {@code Intent} with a {@code ShadowIntent} (obtained via a call to
     * {@link Robolectric#shadowOf(android.content.Intent)})
     *
     * @param o a {@code ShadowIntent}
     * @return whether they are equivalent
     */
    @Deprecated
    public boolean realIntentEquals(ShadowIntent o) {
        if (this == o) return true;
        if (o == null || getClass() != o.getClass()) return false;

        if (action != null ? !action.equals(o.action) : o.action != null) return false;
        if (componentName != null ? !componentName.equals(o.componentName) : o.componentName != null)
            return false;
        if (data != null ? !data.equals(o.data) : o.data != null) return false;
        if (extras != null ? !extras.equals(o.extras) : o.extras != null) return false;
        if (type != null ? !type.equals(o.type) : o.type != null) return false;

        return true;
    }

    @Override @Implementation
    public int hashCode() {
        int result = extras != null ? extras.hashCode() : 0;
        result = 31 * result + (action != null ? action.hashCode() : 0);
        result = 31 * result + (componentName != null ? componentName.hashCode() : 0);
        result = 31 * result + (data != null ? data.hashCode() : 0);
        result = 31 * result + (type != null ? type.hashCode() : 0);
        result = 31 * result + flags;
        return result;
    }

    @Override @Implementation
    public boolean equals(Object o) {
        if (!(o instanceof Intent)) return false;
        return realIntentEquals(shadowOf((Intent) o));
    }

    /**
     * Non-Android accessor that returns the {@code Class} object set by
     * {@link #setClass(android.content.Context, Class)}
     *
     * @return the {@code Class} object set by
     *         {@link #setClass(android.content.Context, Class)}
     */
    public Class<?> getIntentClass() {
        return intentClass;
    }

    @Override @Implementation
    public String toString() {
        return "Intent{" +
                Join.join(
                        ", ",
                        ifWeHave(componentName, "componentName"),
                        ifWeHave(action, "action"),
                        ifWeHave(extras, "extras"),
                        ifWeHave(data, "data"),
                        ifWeHave(type, "type")
                ) +
                '}';
    }

    private Serializable serializeCycle(Serializable serializable) {
        try {
            ByteArrayOutputStream byteArrayOutputStream = new ByteArrayOutputStream();
            ObjectOutputStream output = new ObjectOutputStream(byteArrayOutputStream);
            output.writeObject(serializable);
            output.close();

            byte[] bytes = byteArrayOutputStream.toByteArray();
            ObjectInputStream input = new ObjectInputStream(new ByteArrayInputStream(bytes));
            return (Serializable) input.readObject();
        } catch (IOException e) {
            throw new RuntimeException(e);
        } catch (ClassNotFoundException e) {
            throw new RuntimeException(e);
        }
    }

    private String ifWeHave(Object o, String name) {
        if (o == null) return null;
        if (o instanceof Map && ((Map) o).isEmpty()) return null;
        return name + "=" + o;
    }
}<|MERGE_RESOLUTION|>--- conflicted
+++ resolved
@@ -18,22 +18,18 @@
 import android.net.Uri;
 import android.os.Bundle;
 import android.os.Parcelable;
-
 import com.xtremelabs.robolectric.Robolectric;
 import com.xtremelabs.robolectric.internal.Implementation;
 import com.xtremelabs.robolectric.internal.Implements;
 import com.xtremelabs.robolectric.internal.RealObject;
 import com.xtremelabs.robolectric.util.Join;
 
-<<<<<<< HEAD
 import java.io.*;
 import java.util.HashMap;
 import java.util.Map;
 
 import static com.xtremelabs.robolectric.Robolectric.shadowOf;
 
-=======
->>>>>>> c3a77ee8
 @SuppressWarnings({"UnusedDeclaration"})
 @Implements(Intent.class)
 public class ShadowIntent {
@@ -217,19 +213,16 @@
     }
 
     @Implementation
-<<<<<<< HEAD
-	public boolean hasExtra(String name) {
+    public ArrayList<Parcelable> getParcelableArrayListExtra(String key) {
+    	return (ArrayList<Parcelable>) extras.get(key);
+    }
+    
+    @Implementation
+    public boolean hasExtra(String name) {
 	    return extras.containsKey(name);
 	}
 
 	@Implementation
-=======
-    public ArrayList<Parcelable> getParcelableArrayListExtra(String key) {
-    	return (ArrayList<Parcelable>) extras.get(key);
-    }
-    
-    @Implementation
->>>>>>> c3a77ee8
     public String getStringExtra(String name) {
         return (String) extras.get(name);
     }
@@ -250,11 +243,7 @@
         Long foundValue = (Long) extras.get(name);
         return foundValue == null ? defaultValue : foundValue;
     }
-<<<<<<< HEAD
-
-=======
-    
->>>>>>> c3a77ee8
+    
     @Implementation
     public byte[] getByteArrayExtra(String name) {
         return (byte[]) extras.get(name);
