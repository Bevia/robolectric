--- conflicted
+++ resolved
@@ -46,10 +46,6 @@
     }
 
     @Implementation
-<<<<<<< HEAD
-    public boolean isConnected() {
-        return isConnected;
-=======
     public NetworkInfo.DetailedState getDetailedState() {
         return detailedState;
     }
@@ -57,6 +53,17 @@
     @Implementation
     public int getType(){
     	return connectionType;
+    }
+
+    @Implementation
+    public NetworkInfo.State getState() {
+      return isConnected ? NetworkInfo.State.CONNECTED :
+          NetworkInfo.State.DISCONNECTED;
+    }
+
+    @Implementation
+    public boolean isConnected() {
+        return isConnected;
     }
 
     /**
@@ -73,7 +80,6 @@
     @Implementation
     public boolean isAvailable() {
         return isAvailable;
->>>>>>> 6ca1c54a
     }
 
     /**
