--- conflicted
+++ resolved
@@ -2,7 +2,6 @@
 
 import android.content.Context;
 import android.text.format.DateFormat;
-
 import com.xtremelabs.robolectric.internal.Implementation;
 import com.xtremelabs.robolectric.internal.Implements;
 
@@ -11,22 +10,18 @@
 @Implements(DateFormat.class)
 public class ShadowDateFormat {
 
-	@Implementation
-	public static java.text.DateFormat getDateFormat(Context context) {
+    @Implementation
+    public static java.text.DateFormat getDateFormat(Context context) {
         return new java.text.SimpleDateFormat("MMM-DD-yyyy", Locale.ROOT);
-	}
+    }
 
-	@Implementation
-<<<<<<< HEAD
-	public static java.text.DateFormat getTimeFormat(Context context) {
-=======
-	public final static java.text.DateFormat getLongDateFormat(Context context) {
-	    return new java.text.SimpleDateFormat("MMMM DD, yyyy", Locale.ROOT);
-	}
+    @Implementation
+    public static java.text.DateFormat getLongDateFormat(Context context) {
+        return new java.text.SimpleDateFormat("MMMM DD, yyyy", Locale.ROOT);
+    }
 
-	@Implementation
-	public final static java.text.DateFormat getTimeFormat(Context context) {
->>>>>>> 7f0f47c0
+    @Implementation
+    public static java.text.DateFormat getTimeFormat(Context context) {
         return new java.text.SimpleDateFormat("HH:mm:ss", Locale.ROOT);
-	}
+    }
 }