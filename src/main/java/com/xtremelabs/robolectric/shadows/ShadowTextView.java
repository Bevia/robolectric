package com.xtremelabs.robolectric.shadows;

import android.graphics.drawable.Drawable;
import android.text.style.URLSpan;
import android.text.util.Linkify;
import android.view.KeyEvent;
import android.view.inputmethod.EditorInfo;
import android.widget.TextView;
import com.xtremelabs.robolectric.internal.Implementation;
import com.xtremelabs.robolectric.internal.Implements;

import java.util.ArrayList;
import java.util.List;

import static android.view.View.VISIBLE;
import static com.xtremelabs.robolectric.Robolectric.shadowOf_;

@SuppressWarnings({"UnusedDeclaration"})
@Implements(TextView.class)
public class ShadowTextView extends ShadowView {
    private CharSequence text = "";
    private CompoundDrawables compoundDrawablesImpl;
    private Integer textColorHexValue;
    private float textSize = 14.0f;
    private boolean autoLinkPhoneNumbers;
    private int autoLinkMask;
    private CharSequence hintText;
    private int compoundDrawablePadding;
<<<<<<< HEAD
    private TextView.OnEditorActionListener onEditorActionListener;
=======
    private int imeOptions = EditorInfo.IME_NULL;
>>>>>>> 68984598

    @Override public void applyAttributes() {
        super.applyAttributes();
        applyTextAttribute();
        applyCompoundDrawablesWithIntrinsicBoundsAttributes();
    }

  @Implementation
    public void setText(CharSequence text) {
        if (text == null) {
            text = "";
        }
        this.text = text;
    }

    @Implementation
    public void setText(int textResourceId) {
        this.text = getResources().getText(textResourceId);
    }

    @Implementation
    public CharSequence getText() {
        return text;
    }

    @Implementation
    public int length() {
        return text.length();
    }

    @Implementation
    public void setTextColor(int color) {
        textColorHexValue = color;
    }

    @Implementation
    public void setTextSize(float size) {
        textSize = size;
    }

    @Implementation
    public final void setHint(int resId) {
        this.hintText = getResources().getText(resId);
    }

    @Implementation
    public CharSequence getHint() {
        return hintText;
    }

    @Implementation
    public URLSpan[] getUrls() {
        String[] words = text.toString().split("\\s+");
        List<URLSpan> urlSpans = new ArrayList<URLSpan>();
        for (String word : words) {
            if (word.startsWith("http://")) {
                urlSpans.add(new URLSpan(word));
            }
        }
        return urlSpans.toArray(new URLSpan[urlSpans.size()]);
    }

    @Implementation
    public final void setAutoLinkMask(int mask) {
        autoLinkMask = mask;

        autoLinkPhoneNumbers = (mask & Linkify.PHONE_NUMBERS) != 0;
    }

    @Implementation
    public void setCompoundDrawablesWithIntrinsicBounds(int left, int top, int right, int bottom) {
        compoundDrawablesImpl = new CompoundDrawables(left, top, right, bottom);
    }

    @Implementation
    public void setCompoundDrawablesWithIntrinsicBounds(Drawable left, Drawable top,
                                                        Drawable right, Drawable bottom) {
        compoundDrawablesImpl = new CompoundDrawables(left, top, right, bottom);
    }

    @Implementation
    public void setCompoundDrawables(Drawable left, Drawable top, Drawable right, Drawable bottom) {
        compoundDrawablesImpl = new CompoundDrawables(left, top, right, bottom);
    }

    @Implementation
    public Drawable[] getCompoundDrawables() {
        if (compoundDrawablesImpl == null) {
            return new Drawable[]{null, null, null, null};
        }
        return new Drawable[]{
                compoundDrawablesImpl.leftDrawable,
                compoundDrawablesImpl.topDrawable,
                compoundDrawablesImpl.rightDrawable,
                compoundDrawablesImpl.bottomDrawable
        };
    }

    @Implementation
    public void setCompoundDrawablePadding(int compoundDrawablePadding) {
        this.compoundDrawablePadding = compoundDrawablePadding;
    }

    @Implementation
    public int getCompoundDrawablePadding() {
        return compoundDrawablePadding;
    }

    @Implementation
    public boolean onKeyDown(int keyCode, KeyEvent event) {
        if (onKeyListener != null) {
            return onKeyListener.onKey(realView, keyCode, event);
        } else {
            return false;
        }
    }
    
    @Implementation
    public int getImeOptions() {
    	return imeOptions;
    }
    
    @Implementation
    public void setImeOptions(int imeOptions) {
    	this.imeOptions = imeOptions;
    }

    /**
     * Returns the text string of this {@code TextView}.
     * <p/>
     * Robolectric extension.
     */
    @Override
    public String innerText() {
        return (text == null || getVisibility() != VISIBLE) ? "" : text.toString();
    }

    @Override @Implementation
    public boolean equals(Object o) {
        return super.equals(shadowOf_(o));
    }

    @Override @Implementation
    public int hashCode() {
        return super.hashCode();
    }

    public CompoundDrawables getCompoundDrawablesImpl() {
        return compoundDrawablesImpl;
    }

    void setCompoundDrawablesImpl(CompoundDrawables compoundDrawablesImpl) {
        this.compoundDrawablesImpl = compoundDrawablesImpl;
    }

    public Integer getTextColorHexValue() {
        return textColorHexValue;
    }

    @Implementation
    public float getTextSize() {
        return textSize;
    }

    public boolean isAutoLinkPhoneNumbers() {
        return autoLinkPhoneNumbers;
    }
    
    private void applyTextAttribute() {
        String text = attributeSet.getAttributeValue("android", "text");
        if (text != null) {
            if (text.startsWith("@string/")) {
                int textResId = attributeSet.getAttributeResourceValue("android", "text", 0);
                text = context.getResources().getString(textResId);
            }
            setText(text);
        }
    }

    private void applyCompoundDrawablesWithIntrinsicBoundsAttributes() {
        setCompoundDrawablesWithIntrinsicBounds(
                attributeSet.getAttributeResourceValue("android", "drawableLeft", 0),
                attributeSet.getAttributeResourceValue("android", "drawableTop", 0),
                attributeSet.getAttributeResourceValue("android", "drawableRight", 0),
                attributeSet.getAttributeResourceValue("android", "drawableBottom", 0));
    }



    @Implementation
    public void setOnEditorActionListener(android.widget.TextView.OnEditorActionListener onEditorActionListener) {
        this.onEditorActionListener = onEditorActionListener;
    }


    public void triggerEditorAction(int imeAction) {
        onEditorActionListener.onEditorAction((TextView) realView, imeAction, null);
    }

    public static class CompoundDrawables {
        public int left;
        public int top;
        public int right;
        public int bottom;

        public Drawable leftDrawable;
        public Drawable topDrawable;
        public Drawable rightDrawable;
        public Drawable bottomDrawable;

        public CompoundDrawables(Drawable left, Drawable top, Drawable right, Drawable bottom) {
            leftDrawable = left;
            topDrawable = top;
            rightDrawable = right;
            bottomDrawable = bottom;
        }

        public CompoundDrawables(int left, int top, int right, int bottom) {
            this.left = left;
            this.top = top;
            this.right = right;
            this.bottom = bottom;
        }

        @Override
        public boolean equals(Object o) {
            if (this == o) return true;
            if (o == null || getClass() != o.getClass()) return false;

            CompoundDrawables that = (CompoundDrawables) o;

            if (bottom != that.bottom) return false;
            if (left != that.left) return false;
            if (right != that.right) return false;
            if (top != that.top) return false;

            return true;
        }

        @Override
        public int hashCode() {
            int result = left;
            result = 31 * result + top;
            result = 31 * result + right;
            result = 31 * result + bottom;
            return result;
        }

        @Override
        public String toString() {
            return "CompoundDrawables{" +
                    "left=" + left +
                    ", top=" + top +
                    ", right=" + right +
                    ", bottom=" + bottom +
                    '}';
        }
    }
}<|MERGE_RESOLUTION|>--- conflicted
+++ resolved
@@ -26,11 +26,8 @@
     private int autoLinkMask;
     private CharSequence hintText;
     private int compoundDrawablePadding;
-<<<<<<< HEAD
     private TextView.OnEditorActionListener onEditorActionListener;
-=======
     private int imeOptions = EditorInfo.IME_NULL;
->>>>>>> 68984598
 
     @Override public void applyAttributes() {
         super.applyAttributes();
